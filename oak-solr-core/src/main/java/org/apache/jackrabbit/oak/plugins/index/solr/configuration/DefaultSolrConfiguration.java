--- conflicted
+++ resolved
@@ -116,16 +116,15 @@
         return ignoredProperties;
     }
 
-<<<<<<< HEAD
     @Override
     public int getACLCheckPathDepth() {
         return SolrServerConfigurationDefaults.ACL_CHECK_PATH_DEPTH;
-=======
+    }
+
     @Nonnull
     @Override
     public Collection<String> getUsedProperties() {
         return usedProperties;
->>>>>>> 197022f2
     }
 
 }
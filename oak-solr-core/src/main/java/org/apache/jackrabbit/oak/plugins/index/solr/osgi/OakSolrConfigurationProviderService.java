/*
 * Licensed to the Apache Software Foundation (ASF) under one or more
 * contributor license agreements.  See the NOTICE file distributed with
 * this work for additional information regarding copyright ownership.
 * The ASF licenses this file to You under the Apache License, Version 2.0
 * (the "License"); you may not use this file except in compliance with
 * the License.  You may obtain a copy of the License at
 *
 *     http://www.apache.org/licenses/LICENSE-2.0
 *
 * Unless required by applicable law or agreed to in writing, software
 * distributed under the License is distributed on an "AS IS" BASIS,
 * WITHOUT WARRANTIES OR CONDITIONS OF ANY KIND, either express or implied.
 * See the License for the specific language governing permissions and
 * limitations under the License.
 */
package org.apache.jackrabbit.oak.plugins.index.solr.osgi;

import java.util.Arrays;
import java.util.Collection;

import javax.annotation.CheckForNull;
import javax.annotation.Nonnull;

import org.apache.felix.scr.annotations.Activate;
import org.apache.felix.scr.annotations.Component;
import org.apache.felix.scr.annotations.Deactivate;
import org.apache.felix.scr.annotations.Property;
import org.apache.felix.scr.annotations.PropertyOption;
import org.apache.felix.scr.annotations.PropertyUnbounded;
import org.apache.felix.scr.annotations.Service;
import org.apache.jackrabbit.oak.api.Type;
import org.apache.jackrabbit.oak.commons.PropertiesUtil;
import org.apache.jackrabbit.oak.plugins.index.solr.configuration.CommitPolicy;
import org.apache.jackrabbit.oak.plugins.index.solr.configuration.OakSolrConfiguration;
import org.apache.jackrabbit.oak.plugins.index.solr.configuration.OakSolrConfigurationProvider;
import org.apache.jackrabbit.oak.plugins.index.solr.configuration.SolrServerConfigurationDefaults;
import org.apache.jackrabbit.oak.spi.query.Filter;
import org.osgi.service.component.ComponentContext;

/**
 * OSGi service for {@link org.apache.jackrabbit.oak.plugins.index.solr.configuration.OakSolrConfigurationProvider}
 */
@Component(label = "Oak Solr indexing / search configuration", metatype = true, immediate = true)
@Service(OakSolrConfigurationProvider.class)
public class OakSolrConfigurationProviderService implements OakSolrConfigurationProvider {

    @Property(value = SolrServerConfigurationDefaults.DESC_FIELD_NAME, label = "field for descendants search")
    private static final String PATH_DESCENDANTS_FIELD = "path.desc.field";

    @Property(value = SolrServerConfigurationDefaults.CHILD_FIELD_NAME, label = "field for children search")
    private static final String PATH_CHILDREN_FIELD = "path.child.field";

    @Property(value = SolrServerConfigurationDefaults.ANC_FIELD_NAME, label = "field for parent search")
    private static final String PATH_PARENT_FIELD = "path.parent.field";

    @Property(value = SolrServerConfigurationDefaults.PATH_FIELD_NAME, label = "field for path search")
    private static final String PATH_EXACT_FIELD = "path.exact.field";

    @Property(value = SolrServerConfigurationDefaults.CATCHALL_FIELD, label = "catch all field")
    private static final String CATCH_ALL_FIELD = "catch.all.field";

    @Property(options = {
            @PropertyOption(name = "HARD",
                    value = "Hard commit"
            ),
            @PropertyOption(name = "SOFT",
                    value = "Soft commit"
            ),
            @PropertyOption(name = "AUTO",
                    value = "Auto commit"
            )},
            value = "SOFT"
    )
    private static final String COMMIT_POLICY = "commit.policy";


    @Property(intValue = SolrServerConfigurationDefaults.ROWS, label = "rows")
    private static final String ROWS = "rows";

    @Property(boolValue = SolrServerConfigurationDefaults.PATH_RESTRICTIONS, label = "path restrictions")
    private static final String PATH_RESTRICTIONS = "path.restrictions";

    @Property(boolValue = SolrServerConfigurationDefaults.PROPERTY_RESTRICTIONS, label = "property restrictions")
    private static final String PROPERTY_RESTRICTIONS = "property.restrictions";

    @Property(boolValue = SolrServerConfigurationDefaults.PRIMARY_TYPES, label = "primary types restrictions")
    private static final String PRIMARY_TYPES_RESTRICTIONS = "primarytypes.restrictions";

    @Property(value = SolrServerConfigurationDefaults.IGNORED_PROPERTIES, label = "ignored properties",
            unbounded = PropertyUnbounded.ARRAY)
    private static final String IGNORED_PROPERTIES = "ignored.properties";

    @Property(label = "used properties",
            unbounded = PropertyUnbounded.ARRAY)
    private static final String USED_PROPERTIES = "used.properties";

    @Property(value = SolrServerConfigurationDefaults.TYPE_MAPPINGS, cardinality = 13, description =
            "each item should be in the form TypeString=FieldName (e.g. STRING=text_general)", label =
            "mappings from Oak Types to Solr fields")
    private static final String TYPE_MAPPINGS = "type.mappings";

    @Property(value = SolrServerConfigurationDefaults.PROPERTY_MAPPINGS, unbounded = PropertyUnbounded.ARRAY, description =
            "each item should be in the form PropertyName=FieldName (e.g. jcr:title=text_en)", label =
            "mappings from JCR property names to Solr fields")
    private static final String PROPERTY_MAPPINGS = "property.mappings";

    @Property(intValue = SolrServerConfigurationDefaults.ACL_CHECK_PATH_DEPTH, label = "ACL check path depth")
    private static final String ACL_CHECK_PATH_DEPTH = "acl.check.path.depth";

    private String pathChildrenFieldName;
    private String pathParentFieldName;
    private String pathDescendantsFieldName;
    private String pathExactFieldName;
    private String catchAllField;
    private CommitPolicy commitPolicy;
    private int rows;
    private int aclCheckPathDepth;
    private boolean useForPathRestrictions;
    private boolean useForPropertyRestrictions;
    private boolean useForPrimaryTypes;
    private String[] ignoredProperties;
    private String[] usedProperties;
    private String[] typeMappings;
    private String[] propertyMappings;

    private OakSolrConfiguration oakSolrConfiguration;

    @Activate
    protected void activate(ComponentContext componentContext) throws Exception {
        pathChildrenFieldName = String.valueOf(componentContext.getProperties().get(PATH_CHILDREN_FIELD));
        pathParentFieldName = String.valueOf(componentContext.getProperties().get(PATH_PARENT_FIELD));
        pathExactFieldName = String.valueOf(componentContext.getProperties().get(PATH_EXACT_FIELD));
        pathDescendantsFieldName = String.valueOf(componentContext.getProperties().get(PATH_DESCENDANTS_FIELD));
        catchAllField = String.valueOf(componentContext.getProperties().get(CATCH_ALL_FIELD));
        rows = Integer.parseInt(String.valueOf(componentContext.getProperties().get(ROWS)));
        aclCheckPathDepth = Integer.parseInt(String.valueOf(componentContext.getProperties().get(ACL_CHECK_PATH_DEPTH)));
        commitPolicy = CommitPolicy.valueOf(String.valueOf(componentContext.getProperties().get(COMMIT_POLICY)));
        useForPathRestrictions = Boolean.valueOf(String.valueOf(componentContext.getProperties().get(PATH_RESTRICTIONS)));
        useForPropertyRestrictions = Boolean.valueOf(String.valueOf(componentContext.getProperties().get(PROPERTY_RESTRICTIONS)));
        useForPrimaryTypes = Boolean.valueOf(String.valueOf(componentContext.getProperties().get(PRIMARY_TYPES_RESTRICTIONS)));
        typeMappings = PropertiesUtil.toStringArray(componentContext.getProperties().get(TYPE_MAPPINGS));
        ignoredProperties = PropertiesUtil.toStringArray(componentContext.getProperties().get(IGNORED_PROPERTIES));
        usedProperties = PropertiesUtil.toStringArray(componentContext.getProperties().get(USED_PROPERTIES));
        propertyMappings = PropertiesUtil.toStringArray(componentContext.getProperties().get(PROPERTY_MAPPINGS));
    }

    @Deactivate
    protected void deactivate() {
        oakSolrConfiguration = null;
    }

    @Nonnull
    @Override
    public OakSolrConfiguration getConfiguration() {
        if (oakSolrConfiguration == null) {
            oakSolrConfiguration = new OakSolrConfiguration() {

                @Override
                public String getFieldNameFor(Type<?> propertyType) {
                    for (String typeMapping : typeMappings) {
                        String[] mapping = typeMapping.split("=");
                        if (mapping.length == 2 && mapping[0] != null && mapping[1] != null) {
                            Type<?> type = Type.fromString(mapping[0]);
                            if (type != null && type.tag() == propertyType.tag()) {
                                return mapping[1];
                            }
                        }
                    }
                    return null;
                }

                @Override
                public String getFieldForPropertyRestriction(Filter.PropertyRestriction propertyRestriction) {
                    for (String propertyMapping : propertyMappings) {
                        String[] mapping = propertyMapping.split("=");
                        if (mapping.length == 2 && mapping[0] != null && mapping[1] != null) {
                            if (mapping[0].equals(propertyRestriction.propertyName)) {
                                return mapping[1];
                            }
                        }
                    }
                    return null;
                }

                @Nonnull
                @Override
                public String getPathField() {
                    return pathExactFieldName;
                }

                @CheckForNull
                @Override
                public String getFieldForPathRestriction(Filter.PathRestriction pathRestriction) {
                    String fieldName = null;
                    switch (pathRestriction) {
                        case ALL_CHILDREN: {
                            fieldName = pathDescendantsFieldName;
                            break;
                        }
                        case DIRECT_CHILDREN: {
                            fieldName = pathChildrenFieldName;
                            break;
                        }
                        case EXACT: {
                            fieldName = pathExactFieldName;
                            break;
                        }
                        case PARENT: {
                            fieldName = pathParentFieldName;
                            break;
                        }
                        case NO_RESTRICTION:
                            break;
                        default:
                            break;

                    }
                    return fieldName;
                }

                @Nonnull
                @Override
                public CommitPolicy getCommitPolicy() {
                    return commitPolicy;
                }

                @Override
                public String getCatchAllField() {
                    return catchAllField;
                }

                @Override
                public int getRows() {
                    return rows;
                }

                @Override
                public boolean useForPropertyRestrictions() {
                    return useForPropertyRestrictions;
                }

                @Override
                public boolean useForPrimaryTypes() {
                    return useForPrimaryTypes;
                }

                @Override
                public boolean useForPathRestrictions() {
                    return useForPathRestrictions;
                }

                @Nonnull
                @Override
                public Collection<String> getIgnoredProperties() {
                    return Arrays.asList(ignoredProperties);
                }

<<<<<<< HEAD
                @Override
                public int getACLCheckPathDepth() {
                    return aclCheckPathDepth;
=======
                @Nonnull
                @Override
                public Collection<String> getUsedProperties() {
                    return Arrays.asList(usedProperties);
>>>>>>> 197022f2
                }
            };
        }
        return oakSolrConfiguration;
    }
}<|MERGE_RESOLUTION|>--- conflicted
+++ resolved
@@ -256,16 +256,15 @@
                     return Arrays.asList(ignoredProperties);
                 }
 
-<<<<<<< HEAD
                 @Override
                 public int getACLCheckPathDepth() {
                     return aclCheckPathDepth;
-=======
+                }
+
                 @Nonnull
                 @Override
                 public Collection<String> getUsedProperties() {
                     return Arrays.asList(usedProperties);
->>>>>>> 197022f2
                 }
             };
         }

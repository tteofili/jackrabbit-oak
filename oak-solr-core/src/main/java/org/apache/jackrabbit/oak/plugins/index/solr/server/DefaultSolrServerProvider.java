--- conflicted
+++ resolved
@@ -54,12 +54,7 @@
 
     private String getUrl() {
         return SolrServerConfigurationDefaults.LOCAL_BASE_URL + ':' +
-<<<<<<< HEAD
-                    SolrServerConfigurationDefaults.HTTP_PORT + SolrServerConfigurationDefaults.CONTEXT +
-                    '/' + SolrServerConfigurationDefaults.CORE_NAME;
-=======
                 SolrServerConfigurationDefaults.HTTP_PORT + SolrServerConfigurationDefaults.CONTEXT +
                 '/' + SolrServerConfigurationDefaults.CORE_NAME;
->>>>>>> 197022f2
     }
 }
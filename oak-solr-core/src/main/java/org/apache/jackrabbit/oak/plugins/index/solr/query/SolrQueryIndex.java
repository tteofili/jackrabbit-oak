--- conflicted
+++ resolved
@@ -27,7 +27,6 @@
 import java.util.List;
 import java.util.Map;
 import java.util.Set;
-import java.util.regex.Matcher;
 
 import com.google.common.collect.AbstractIterator;
 import com.google.common.collect.Iterables;
@@ -372,12 +371,7 @@
                     SpellCheckResponse spellCheckResponse = queryResponse.getSpellCheckResponse();
                     if (spellCheckResponse != null && spellCheckResponse.getSuggestions() != null &&
                             spellCheckResponse.getSuggestions().size() > 0) {
-<<<<<<< HEAD
-                        SolrDocument fakeDoc = getSpellChecks(spellCheckResponse, filter);
-                        queue.add(new SolrResultRow("/", 1.0, fakeDoc, Collections.<FacetField>emptyList()));
-=======
                         putSpellChecks(spellCheckResponse, queue, filter);
->>>>>>> be23a9c1
                         noDocs = true;
                     }
 
@@ -387,12 +381,7 @@
                     if (suggest != null) {
                         Set<Map.Entry<String, Object>> suggestEntries = suggest.entrySet();
                         if (!suggestEntries.isEmpty()) {
-<<<<<<< HEAD
-                            SolrDocument fakeDoc = getSuggestions(suggestEntries, filter);
-                            queue.add(new SolrResultRow("/", 1.0, fakeDoc, Collections.<FacetField>emptyList()));
-=======
                             putSuggestions(suggestEntries, queue, filter);
->>>>>>> be23a9c1
                             noDocs = true;
                         }
                     }
@@ -409,7 +398,6 @@
         };
     }
 
-<<<<<<< HEAD
     private void filterFacet(SolrDocument doc, FacetField facetField) {
         // facet filtering by value requires that the facet values match the stored values
         // a *_facet field must exist, storing docValues to be used for faceting and at filtering time
@@ -456,13 +444,9 @@
     }
 
 
-    private SolrDocument getSpellChecks(SpellCheckResponse spellCheckResponse, Filter filter) throws SolrServerException {
-        SolrDocument fakeDoc = new SolrDocument();
-=======
     private void putSpellChecks(SpellCheckResponse spellCheckResponse,
-                                        final Deque<SolrResultRow> queue,
-                                        Filter filter) throws SolrServerException {
->>>>>>> be23a9c1
+                                final Deque<SolrResultRow> queue,
+                                Filter filter) throws SolrServerException {
         List<SpellCheckResponse.Suggestion> suggestions = spellCheckResponse.getSuggestions();
         Collection<String> alternatives = new ArrayList<String>(suggestions.size());
         for (SpellCheckResponse.Suggestion suggestion : suggestions) {
@@ -481,7 +465,7 @@
             if (results != null && results.getNumFound() > 0) {
                 for (SolrDocument doc : results) {
                     if (filter.isAccessible(String.valueOf(doc.getFieldValue(configuration.getPathField())))) {
-                        queue.add (new SolrResultRow(alternative));
+                        queue.add(new SolrResultRow(alternative));
                         break;
                     }
                 }
@@ -522,7 +506,7 @@
             if (results != null && results.getNumFound() > 0) {
                 for (SolrDocument doc : results) {
                     if (filter.isAccessible(String.valueOf(doc.getFieldValue(configuration.getPathField())))) {
-                        queue.add (new SolrResultRow(suggestion.get("term").toString(),
+                        queue.add(new SolrResultRow(suggestion.get("term").toString(),
                                 Double.parseDouble(suggestion.get("weight").toString())));
                         break;
                     }
@@ -584,35 +568,31 @@
         final String path;
         final double score;
         final SolrDocument doc;
-<<<<<<< HEAD
         final Collection<FacetField> facetFields;
-
-        SolrResultRow(String path, double score, SolrDocument doc, Collection<FacetField> facetFields) {
-            this.path = path;
-            this.score = score;
-            this.doc = doc;
-            this.facetFields = facetFields;
-=======
         final String suggestion;
 
-        private SolrResultRow(String path, double score, SolrDocument doc, String suggestion) {
+        private SolrResultRow(String path, double score, SolrDocument doc, String suggestion, Collection<FacetField> facetFields) {
             this.path = path;
             this.score = score;
             this.doc = doc;
             this.suggestion = suggestion;
+            this.facetFields = facetFields;
         }
 
         SolrResultRow(String path, double score, SolrDocument doc) {
-            this (path, score, doc, null);
+            this(path, score, doc, null, null);
         }
 
         SolrResultRow(String suggestion, double score) {
-            this ("/", score, null, suggestion);
+            this("/", score, null, suggestion, null);
         }
 
         SolrResultRow(String suggestion) {
-            this ("/", 1.0, null, suggestion);
->>>>>>> be23a9c1
+            this("/", 1.0, null, suggestion, null);
+        }
+
+        SolrResultRow(String path, float score, SolrDocument doc, Collection<FacetField> facetFields) {
+            this(path, score, doc, null, facetFields);
         }
 
         @Override
@@ -689,29 +669,26 @@
                     if (QueryImpl.JCR_SCORE.equals(columnName)) {
                         return PropertyValues.newDouble(currentRow.score);
                     }
-<<<<<<< HEAD
                     if (columnName.startsWith("facet(")) {
-                        Matcher m = FilterQueryParser.FACET_REGEX.matcher(columnName);
-                        if (m.matches()) { // facets
-                            String facetFieldName = m.group(1);
-                            FacetField facetField = null;
-                            for (FacetField ff : currentRow.facetFields) {
-                                if (ff.getName().equals(facetFieldName + "_facet")) {
-                                    facetField = ff;
-                                    break;
-                                }
+                        String facetFieldName = columnName.substring("facet(".length(), columnName.length() - 1);
+                        FacetField facetField = null;
+                        for (FacetField ff : currentRow.facetFields) {
+                            if (ff.getName().equals(facetFieldName + "_facet")) {
+                                facetField = ff;
+                                break;
                             }
-                            if (facetField != null) {
-                                return PropertyValues.newString(facetFieldName + ":" + facetField.getValues().toString());
-                            } else {
-                                return null;
-                            }
-                        }
-=======
+                        }
+                        if (facetField != null) {
+                            return PropertyValues.newString(facetFieldName + ":" + facetField.getValues().toString());
+                        } else {
+                            return null;
+                        }
+                    }
+
                     if (QueryImpl.REP_SPELLCHECK.equals(columnName) || QueryImpl.REP_SUGGEST.equals(columnName)) {
                         return PropertyValues.newString(currentRow.suggestion);
->>>>>>> be23a9c1
-                    }
+                    }
+
                     Collection<Object> fieldValues = currentRow.doc.getFieldValues(columnName);
                     String value;
                     if (fieldValues != null && fieldValues.size() > 0) {

/*
 * Licensed to the Apache Software Foundation (ASF) under one or more
 * contributor license agreements.  See the NOTICE file distributed with
 * this work for additional information regarding copyright ownership.
 * The ASF licenses this file to You under the Apache License, Version 2.0
 * (the "License"); you may not use this file except in compliance with
 * the License.  You may obtain a copy of the License at
 *
 *     http://www.apache.org/licenses/LICENSE-2.0
 *
 * Unless required by applicable law or agreed to in writing, software
 * distributed under the License is distributed on an "AS IS" BASIS,
 * WITHOUT WARRANTIES OR CONDITIONS OF ANY KIND, either express or implied.
 * See the License for the specific language governing permissions and
 * limitations under the License.
 */
package org.apache.jackrabbit.oak.plugins.index.solr.configuration;

import org.apache.jackrabbit.oak.api.PropertyState;
import org.apache.jackrabbit.oak.api.Type;
import org.apache.jackrabbit.oak.plugins.index.solr.server.EmbeddedSolrServerProvider;
import org.apache.jackrabbit.oak.spi.query.Filter;
import org.apache.jackrabbit.oak.spi.state.NodeState;

/**
 * An {@link OakSolrConfiguration} specified via a given {@link org.apache.jackrabbit.oak.spi.state.NodeState}.
 * For each of the supported properties a default is provided if either the
 * property doesn't exist in the node or if the value is <code>null</code> or
 * empty <code>String</code>.
 * <p/>
 * Subclasses of this should at least provide the {@link org.apache.jackrabbit.oak.spi.state.NodeState} which holds
 * the configuration.
 */
public abstract class OakSolrNodeStateConfiguration implements OakSolrConfiguration, SolrServerConfigurationProvider<EmbeddedSolrServerProvider> {

    /**
     * get the {@link org.apache.jackrabbit.oak.spi.state.NodeState} which contains the properties for the Oak -
     * Solr configuration.
     *
     * @return a (possibly non-existent) node state for the Solr configuration
     */
    protected abstract NodeState getConfigurationNodeState();

    @Override
    public String getFieldNameFor(Type<?> propertyType) {
        if (Type.BINARIES.equals(propertyType) || Type.BINARY.equals(propertyType)) {
            // TODO : use Tika / SolrCell here
            return propertyType.toString() + "_bin";
        }
        return null;
    }

    @Override
    public String getPathField() {
        return getStringValueFor(Properties.PATH_FIELD, SolrServerConfigurationDefaults.PATH_FIELD_NAME);
    }

    @Override
    public String getFieldForPathRestriction(Filter.PathRestriction pathRestriction) {
        String fieldName = null;
        switch (pathRestriction) {
            case ALL_CHILDREN: {
                fieldName = getStringValueFor(Properties.DESCENDANTS_FIELD, SolrServerConfigurationDefaults.DESC_FIELD_NAME);
                break;
            }
            case DIRECT_CHILDREN: {
                fieldName = getStringValueFor(Properties.CHILDREN_FIELD, SolrServerConfigurationDefaults.CHILD_FIELD_NAME);
                break;
            }
            case EXACT: {
                fieldName = getStringValueFor(Properties.PATH_FIELD, SolrServerConfigurationDefaults.PATH_FIELD_NAME);
                break;
            }
            case PARENT: {
                fieldName = getStringValueFor(Properties.PARENT_FIELD, SolrServerConfigurationDefaults.ANC_FIELD_NAME);
                break;
            }
            case NO_RESTRICTION:
                break;
            default:
                break;

        }
        return fieldName;
    }

    @Override
<<<<<<< HEAD
    public String getFieldForPropertyRestriction(Filter.PropertyRestriction propertyRestriction) {
        return null;
=======
    public String getCatchAllField() {
        return getStringValueFor(Properties.CATCHALL_FIELD, SolrServerConfigurationDefaults.CATCHALL_FIELD);
>>>>>>> 7fa1b6f0
    }

    @Override
    public CommitPolicy getCommitPolicy() {
        return CommitPolicy.valueOf(getStringValueFor(Properties.COMMIT_POLICY, CommitPolicy.SOFT.toString()));
    }

    protected String getStringValueFor(String propertyName, String defaultValue) {
        String value = null;
        NodeState configurationNodeState = getConfigurationNodeState();
        if (configurationNodeState.exists()) {
            PropertyState property = configurationNodeState.getProperty(propertyName);
            if (property != null) {
                value = property.getValue(Type.STRING);
            }
        }
        if (value == null || value.length() == 0) {
            value = defaultValue;
        }
        return value;
    }

    @Override
    public SolrServerConfiguration<EmbeddedSolrServerProvider> getSolrServerConfiguration() {
        String solrHomePath = getStringValueFor(Properties.SOLRHOME_PATH, SolrServerConfigurationDefaults.SOLR_HOME_PATH);
        String solrConfigPath = getStringValueFor(Properties.SOLRCONFIG_PATH, SolrServerConfigurationDefaults.SOLR_CONFIG_PATH);
        String coreName = getStringValueFor(Properties.CORE_NAME, SolrServerConfigurationDefaults.CORE_NAME);

        String context = getStringValueFor(Properties.CONTEXT, SolrServerConfigurationDefaults.CONTEXT);
        Integer httpPort = Integer.valueOf(getStringValueFor(Properties.HTTP_PORT, SolrServerConfigurationDefaults.HTTP_PORT));

        return new EmbeddedSolrServerConfiguration(solrHomePath,
                solrConfigPath, coreName).withHttpConfiguration(context, httpPort);
    }

    /**
     * Properties that may be retrieved from the configuration {@link org.apache.jackrabbit.oak.spi.state.NodeState}.
     */
    public final class Properties {

        public static final String SOLRHOME_PATH = "solrHomePath";
        public static final String SOLRCONFIG_PATH = "solrConfigPath";
        public static final String CONTEXT = "solrContext";
        public static final String HTTP_PORT = "httpPort";
        public static final String CORE_NAME = "coreName";
        public static final String PATH_FIELD = "pathField";
        public static final String PARENT_FIELD = "parentField";
        public static final String CHILDREN_FIELD = "childrenField";
        public static final String DESCENDANTS_FIELD = "descendantsField";
        public static final String CATCHALL_FIELD = "catchAllField";
        public static final String COMMIT_POLICY = "commitPolicy";

    }
}<|MERGE_RESOLUTION|>--- conflicted
+++ resolved
@@ -85,13 +85,13 @@
     }
 
     @Override
-<<<<<<< HEAD
     public String getFieldForPropertyRestriction(Filter.PropertyRestriction propertyRestriction) {
         return null;
-=======
+    }
+
+    @Override
     public String getCatchAllField() {
         return getStringValueFor(Properties.CATCHALL_FIELD, SolrServerConfigurationDefaults.CATCHALL_FIELD);
->>>>>>> 7fa1b6f0
     }
 
     @Override
